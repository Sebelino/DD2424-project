import copy
import hashlib
import os
import time
import itertools
from abc import ABC, abstractmethod
from dataclasses import dataclass, asdict
from typing import Literal, Tuple, Optional, Any

import torch
import torch.nn as nn
import torch.nn.functional as F
import torch.optim as optim
from torchvision import models
from torchvision.models import ResNet18_Weights, ResNet34_Weights, ResNet50_Weights
from torchvision.transforms import transforms
from tqdm.auto import tqdm

<<<<<<< HEAD

=======
from datasets import DatasetParams
from determinism import Determinism
>>>>>>> d7bb9d41
from util import dumps_inline_lists


def evaluate(model, device, loader):
    model.eval()
    correct = 0
    total = 0
    with torch.no_grad():
        for inputs, labels in loader:
            inputs, labels = inputs.to(device), labels.to(device)
            outputs = model(inputs)
            _, predicted = torch.max(outputs.data, 1)
            total += labels.size(0)
            correct += (predicted == labels).sum().item()
    model.train()
    return correct / total


def backward_pass(trainer, inputs, labels, criterion):
    outputs = trainer.model(inputs)
    loss = criterion(outputs, labels)
    loss.backward()
    trainer.optimizer.step()
    return outputs, loss


@dataclass
class AdamParams:
    learning_rate: float
    weight_decay: float
    name: str = "adam"


@dataclass
class NagParams:
    learning_rate: float
    weight_decay: float
    momentum: float
    name: str = "nag"


@dataclass
class TrainParams:
    seed: int
    architecture: Literal["resnet18", "resnet34", "resnet50"]
    optimizer: NagParams | AdamParams
    n_epochs: int
    freeze_layers: bool
    # Epochs (unordered) at which we unfreeze the second-to-last layer, then third-to-last layer
    unfreezing_epochs: Tuple[int, ...]
    # Number of times per epoch validation accuracy is recorded
    validation_freq: Optional[int]
    # Computational budget in seconds -- aborts training when the time limit is exceeded
    time_limit_seconds: Optional[int]
    # Stop training if this validation accuracy is exceeded during training
    val_acc_target: Optional[float]
    # Finetune l layers simultaneously
    unfreeze_last_l_blocks: Optional[int] = None
    # data augmentation
    data_augmentation: Optional[Literal["true", "false"]] = None
    # Unsupervised learning params
    unsup_weight: Optional[float] = 0.5
    psuedo_threshold: Optional[float] = 0.95
    

    def minimal_dict(self) -> dict[str, Any]:
        def prune(obj: Any) -> Any:
            if isinstance(obj, dict):
                return {
                    key: prune(val)
                    for key, val in obj.items()
                    if val is not None
                }
            if isinstance(obj, (list, tuple)):
                pruned = [prune(val) for val in obj if val is not None]
                return type(obj)(pruned)
            return obj

        return prune(asdict(self))

    def pprint(self):
        return dumps_inline_lists(self.minimal_dict())

    def copy(self) -> 'TrainParams':
        return copy.deepcopy(self)


@dataclass
class TrainingResult:
    training_losses: Tuple[float, ...]
    training_accuracies: Tuple[float, ...]
    validation_accuracies: Tuple[float, ...]
    update_steps: Tuple[int, ...]
    epochs: Tuple[int, ...]
    training_elapsed: float

    def pprint(self):
        return dumps_inline_lists(asdict(self))


class StopCondition(ABC):
    @abstractmethod
    def remaining_steps(self, trainer: 'Trainer') -> int:
        """ How many update steps do we expect to run for? Assumed to be called before the loop. """
        raise NotImplementedError()

    @abstractmethod
    def should_stop(self, trainer: 'Trainer') -> bool:
        """ Iff true, the training session ends. """
        raise NotImplementedError()


class FinishedAllEpochs(StopCondition):
    def remaining_steps(self, trainer: 'Trainer') -> int:
        max_num_epochs = trainer.params.n_epochs
        max_total_update_steps = max_num_epochs * len(trainer.labelled_train_loader)
        return max_total_update_steps

    def should_stop(self, trainer: 'Trainer') -> bool:
        return trainer.epoch >= trainer.params.n_epochs


class FinishedEpochs(StopCondition):
    def __init__(self, epoch_count):
        self.epoch_count = epoch_count  # Number of epochs to finish before stopping
        self.epoch_at_start_of_session = None

    def remaining_steps(self, trainer: 'Trainer') -> int:
        self.epoch_at_start_of_session = trainer.epoch
        remaining_epochs = self.epoch_count - (trainer.epoch - self.epoch_at_start_of_session)
        return remaining_epochs * len(trainer.train_loader)

    def should_stop(self, trainer: 'Trainer') -> bool:
        return trainer.epoch >= self.epoch_at_start_of_session + self.epoch_count


class Trainer:
    num_classes = 37
    arch_dict = dict(
        resnet18=(ResNet18_Weights.DEFAULT, models.resnet18),
        resnet34=(ResNet34_Weights.DEFAULT, models.resnet34),
        resnet50=(ResNet50_Weights.DEFAULT, models.resnet50),
    )

    def __init__(self, params: TrainParams, determinism: Determinism = None, verbose=True):
        if determinism is not None:
            determinism.sow()  # If you want consecutive trainings to yield identical results, you need to make sure to do this
        params = params.copy()
        self.determinism = determinism
        self.verbose = verbose
        self.device = self._make_device()
        self.transform = self.make_transform(params)
        self.model = self._make_model(params, self.device)
        self.optimizer = self._make_optimizer(params, self.model)
        self.epoch_to_unfreezing = self._make_unfreezings(params, self.model)
        self.params = params
        self.epoch = 0  # Current epoch. 0 means training has not yet begun. Starts at 1.
        self.update_step = 0  # Current update step. 0 means training has not yet begun. Starts at 1.

        self.validation_accuracies = []
        self.training_accuracies = []
        self.training_losses = []
        self.recorded_update_steps = []
        self.labelled_train_loader = None
        self.unlabelled_train_loader = None
        self.val_loader = None

    @classmethod
    def _make_model(cls, params: TrainParams, device):
        weights, model_fn = Trainer.arch_dict[params.architecture]
        model = model_fn(weights=weights)

        if params.freeze_layers:
            for param in model.parameters():
                param.requires_grad = False  # Freeze all layers
        for param in model.fc.parameters():
            param.requires_grad = True  # Unfreeze final layer

        num_features = model.fc.in_features
        model.fc = nn.Linear(num_features, Trainer.num_classes)
        return model.to(device)

    @classmethod
    def _make_optimizer(cls, params, model):
        if params.optimizer.name == "adam":
            return optim.Adam(
                filter(lambda p: p.requires_grad, model.parameters()),
                lr=params.optimizer.learning_rate,
                weight_decay=params.optimizer.weight_decay,
            )
        elif params.optimizer.name == "nag":
            return optim.SGD(
                filter(lambda p: p.requires_grad, model.parameters()),
                lr=params.optimizer.learning_rate,
                momentum=params.optimizer.momentum,
                nesterov=True,
                weight_decay=params.optimizer.weight_decay,
            )
        else:
            raise NotImplementedError

    def remake_optimizer(self, model):
        return self._make_optimizer(self.params, model)

    @classmethod
    def _make_device(cls):
        return torch.device("cuda" if torch.cuda.is_available() else "cpu")

    @classmethod
    def make_transform(cls, params: TrainParams):
        if params.data_augmentation is not None and params.data_augmentation == "true":
            print("performing data augmentation")
            train_transforms = transforms.Compose([
                transforms.RandomHorizontalFlip(),  # Random flip with probability 0.5
                transforms.RandomRotation(15),  # Random rotation within +/-15 degrees
                transforms.ToTensor()  # Convert to tensor
                #     transforms.Normalize(
                #         mean=[0.485, 0.456, 0.406],             # Imagenet mean
                #         std=[0.229, 0.224, 0.225]               # Imagenet std
                #     )
            ])
            return train_transforms
        weights, _ = cls.arch_dict[params.architecture]
        return weights.transforms()

    def gpu_acceleration_enabled(self):
        return self.device.type == 'cuda'

    @classmethod
    def _make_unfreezings(cls, params: TrainParams, model):
        # Define layers to gradually unfreeze
        layer_names = [model.layer4, model.layer3]  # layer4 = last block
        if params.unfreezing_epochs in {None, ()}:
            return dict()
        unfreezing_epochs = sorted(params.unfreezing_epochs)
        if len(unfreezing_epochs) == 1:
            return {
                unfreezing_epochs[0]: {layer_names[0]}
            }
        if len(unfreezing_epochs) == 2:
            return {
                unfreezing_epochs[0]: ("layer4", layer_names[0]),
                unfreezing_epochs[1]: ("layer3", layer_names[1]),
            }
        else:
            raise NotImplementedError()

    def maybe_unfreeze(self, epoch: int):
        if epoch not in self.epoch_to_unfreezing.keys():
            return
        layer_label, layer = self.epoch_to_unfreezing[epoch]
        for param in layer.parameters():
            param.requires_grad = True
        # print(f"Unfroze {layer_label} at epoch {epoch}")
        # Recreate optimizer after unfreezing more layers
        self.optimizer = self._make_optimizer(self.params, self.model)

    def should_record_metrics(self) -> bool:
        if self.params.validation_freq == 1:
            return True
        elif self.params.validation_freq == 0:
            return False
        else:
            raise NotImplementedError()

    def should_stop_training_early(self, validation_accuracies, training_start) -> bool:
        current_val_acc = validation_accuracies[-1]
        val_acc_target = self.params.val_acc_target
        if val_acc_target is not None and current_val_acc >= val_acc_target:
            print(f"Exceeded target validation accuracy -- stopping training.")
            return True
        running_time_seconds = time.perf_counter() - training_start
        time_limit_seconds = self.params.time_limit_seconds
        if time_limit_seconds is not None and running_time_seconds >= time_limit_seconds:
            time_limit_seconds = self.params.time_limit_seconds
            print(
                f"Exhausted {running_time_seconds:.0f}/{time_limit_seconds} seconds of the computational budget -> stopping training.")
            return True
        return False

    def maybe_unfreeze_last_layers(self, l, model: nn.Module):
        if l is None:
            return
        # Define the model blocks (last to first)
        layer_blocks = [
            model.layer4,
            model.layer3,
            model.layer2,
            model.layer1,
            model.conv1,
            model.bn1,
        ]

        # Unfreeze the last l blocks
        for i in range(min(l, len(layer_blocks))):
            for param in layer_blocks[i].parameters():
                param.requires_grad = True

        print(f"[Trainer] Unfroze last {l} blocks")

<<<<<<< HEAD
    def load(self, labelled_train_loader, unlabelled_train_loader, val_loader):
        self.labelled_train_loader = labelled_train_loader
        self.unlabelled_train_loader = unlabelled_train_loader
=======
    def load_dataset(self, train_loader, val_loader):
        self.train_loader = train_loader
>>>>>>> d7bb9d41
        self.val_loader = val_loader

    def train(self, stop_condition: StopCondition) -> TrainingResult:
        training_start = time.perf_counter()
        if self.labelled_train_loader is None or self.val_loader is None:
            raise ValueError("Must call Trainer.load(...) before training")
        criterion = nn.CrossEntropyLoss()
        model = self.model

        max_num_epochs = self.params.n_epochs
        num_epochs = max_num_epochs
        model.train()

        self.maybe_unfreeze_last_layers(self.params.unfreeze_last_l_blocks, model)

        # pseudo-labelling 
        if self.unlabelled_train_loader is not None: 
            unlabelled_iter = itertools.cycle(self.unlabelled_train_loader)
            unsup_weight = self.params.unsup_weight
            psuedo_threshold = self.params.psuedo_threshold

        remaining_steps = stop_condition.remaining_steps(self)
        if self.verbose:
            pb_update_steps = tqdm(range(1, remaining_steps + 1), desc="Update step", leave=True)  # Progress bar

        while not stop_condition.should_stop(self):
            self.epoch += 1
            running_loss = 0.0
            correct = 0
            total = 0

            self.maybe_unfreeze(self.epoch)

            for inputs, labels in self.labelled_train_loader:
                if self.verbose:
                    pb_update_steps.update(1)  # Move progress bar by 1
                self.update_step += 1
                inputs, labels = inputs.to(self.device), labels.to(self.device)
                self.optimizer.zero_grad()
                outputs, loss = backward_pass(self, inputs, labels, criterion)
                running_loss += loss.item()
                _, predicted = torch.max(outputs.data, 1)
                total += labels.size(0)

                #psuedo-labelling
                if self.unlabelled_train_loader is not None:
                    batch_u = next(unlabelled_iter)
                    if isinstance(batch_u, (list, tuple)):
                        x_u = batch_u[0]
                    else:
                        x_u = batch_u
                    x_u = x_u.to(self.device)
                    with torch.no_grad():
                        logits_u = model(x_u)
                        probs_u, pseudo = F.softmax(logits_u, dim=1).max(1)
                        mask = probs_u.ge(psuedo_threshold)

                    if mask.any():
                        inputs_u  = x_u[mask]
                        labels_u  = pseudo[mask]
                        _, unsup_loss = backward_pass(self, inputs_u, labels_u, criterion)
                        running_loss += unsup_weight * unsup_loss.item()
                    
                
                correct += (predicted == labels).sum().item()

            train_acc = correct / total

            should_record_metrics = self.should_record_metrics()
            if should_record_metrics:
                val_acc = evaluate(model, self.device, self.val_loader)
                val_acc_str = f", Val Acc: {100 * val_acc:.2f}%"
            else:
                val_acc = None
                val_acc_str = ""
            self.training_losses.append(running_loss / len(self.labelled_train_loader))
            self.training_accuracies.append(train_acc)
            if should_record_metrics:
                self.recorded_update_steps.append(self.update_step)
                self.validation_accuracies.append(val_acc)

            if self.verbose:
                pb_update_steps.refresh()
                tqdm.write(
                    f"Epoch [{self.epoch}/{max_num_epochs}], Loss: {running_loss / len(self.labelled_train_loader):.4f}, Train Acc: {100 * train_acc:.2f}%{val_acc_str}")

            if self.should_stop_training_early(self.validation_accuracies, training_start):
                num_epochs = self.epoch
                break

        if self.verbose:
            tqdm.write(
                f"Total elapsed: {pb_update_steps.format_dict['elapsed']:.2f}s, average per update step: {1 / pb_update_steps.format_dict['rate']:.2f}s")
            pb_update_steps.close()

        # Shouldn't be necessary, should prevent tqdm-related hanging if it appears
        terminate_workers(self.labelled_train_loader, self.unlabelled_train_loader, self.val_loader)

        epochs = range(1, num_epochs + 1)
        training_elapsed = time.perf_counter() - training_start
        return TrainingResult(
            training_losses=tuple(self.training_losses),
            training_accuracies=tuple(self.training_accuracies),
            validation_accuracies=tuple(self.validation_accuracies),
            epochs=tuple(epochs),
            update_steps=tuple(self.recorded_update_steps),
            training_elapsed=training_elapsed,
        )

    def save(self, dataset_params: DatasetParams):
        path = self.make_trainer_path(dataset_params, self.params)
        self.save_checkpoint(path)

    @classmethod
    def try_load(cls, dataset_params: DatasetParams, training_params: TrainParams, determinism: Determinism = None):
        try:
            trainer = cls.load(dataset_params, training_params, determinism)
        except FileNotFoundError:
            trainer = Trainer(training_params)
            train_loader, val_loader = make_datasets(dataset_params, trainer.transform)
            trainer.load_dataset(train_loader, val_loader)
            trainer.train(stop_condition=FinishedAllEpochs())
        return trainer

    @classmethod
    def load(cls, dataset_params: DatasetParams, training_params: TrainParams, determinism: Determinism = None):
        path = cls.make_trainer_path(dataset_params, training_params)
        trainer = Trainer(training_params, determinism)
        trainer.load_checkpoint(path)
        return trainer

    @classmethod
    def make_trainer_path(cls, dataset_params: DatasetParams, training_params: TrainParams):
        # DatasetParams and TrainingParams should together be able to uniquely identify a Trainer
        key = hashlib.md5(f"{dataset_params}{training_params}".encode()).hexdigest()
        return f"runs/checkpoints/{key}.pth"

    def save_checkpoint(self, path: str):
        os.makedirs(os.path.dirname(path), exist_ok=True)

        torch.save({
            'epoch': self.epoch,
            'update_step': self.update_step,
            'model_state_dict': self.model.state_dict(),
            'optimizer_state_dict': self.optimizer.state_dict(),
            'training_losses': self.training_losses,
            'training_accuracies': self.training_accuracies,
            'validation_accuracies': self.validation_accuracies,
        }, path)
        if self.verbose:
            print(f"[Trainer] Saved checkpoint to {path}")

    def load_checkpoint(self, path: str, map_location=None):
        checkpoint = torch.load(path, map_location=map_location or self.device)
        self.epoch = checkpoint.get('epoch', 0)
        self.update_step = checkpoint.get('update_step', 0)
        self.model.load_state_dict(checkpoint['model_state_dict'])

        # 3) replay the freeze/unfreeze schedule up to self.epoch
        #    a) freeze everything if you used freeze_layers=True
        if self.params.freeze_layers:
            for p in self.model.parameters():
                p.requires_grad = False

        #    b) always unfreeze the final FC layer
        for p in self.model.fc.parameters():
            p.requires_grad = True

        #    c) unfreeze any of layer3/layer4 that you’d un-frozen during training
        #       (your epoch_to_unfreezing maps epoch→(label, layer_module))
        for unfreeze_epoch, (label, layer_mod) in self.epoch_to_unfreezing.items():
            if unfreeze_epoch <= self.epoch:
                for p in layer_mod.parameters():
                    p.requires_grad = True

        # 4) now rebuild your optimizer so its param-groups line up
        self.optimizer = self._make_optimizer(self.params, self.model)

        # 5) load the saved optimizer state (now the group sizes match)
        self.optimizer.load_state_dict(checkpoint['optimizer_state_dict'])

        self.training_losses = list(checkpoint.get('training_losses', []))
        self.training_accuracies = list(checkpoint.get('training_accuracies', []))
        self.validation_accuracies = list(checkpoint.get('validation_accuracies', []))
        if self.verbose:
            print(f"[Trainer] Loaded checkpoint from {path} (epoch {self.epoch})")


def terminate_workers(labelled_train_loader, unlabelled_train_loader, val_loader):
    for loader in (labelled_train_loader, unlabelled_train_loader, val_loader):
        it = getattr(loader, "_iterator", None)
        if it is not None:
            it._shutdown_workers()
            del loader._iterator<|MERGE_RESOLUTION|>--- conflicted
+++ resolved
@@ -16,12 +16,8 @@
 from torchvision.transforms import transforms
 from tqdm.auto import tqdm
 
-<<<<<<< HEAD
-
-=======
 from datasets import DatasetParams
 from determinism import Determinism
->>>>>>> d7bb9d41
 from util import dumps_inline_lists
 
 
@@ -322,14 +318,9 @@
 
         print(f"[Trainer] Unfroze last {l} blocks")
 
-<<<<<<< HEAD
-    def load(self, labelled_train_loader, unlabelled_train_loader, val_loader):
+    def load_dataset(self, labelled_train_loader, unlabelled_train_loader, val_loader):
         self.labelled_train_loader = labelled_train_loader
         self.unlabelled_train_loader = unlabelled_train_loader
-=======
-    def load_dataset(self, train_loader, val_loader):
-        self.train_loader = train_loader
->>>>>>> d7bb9d41
         self.val_loader = val_loader
 
     def train(self, stop_condition: StopCondition) -> TrainingResult:
