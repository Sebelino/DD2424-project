--- conflicted
+++ resolved
@@ -12,18 +12,10 @@
     memory = Memory(location=None, verbose=0)
 
 
-<<<<<<< HEAD
-@memory.cache
-def run(dataset_params: DatasetParams, training_params: TrainParams) -> TrainingResult:
-    trainer = Trainer(training_params)
-    labelled_train_loader, unlabelled_train_loader, val_loader = make_datasets(dataset_params, trainer.transform)
-    trainer.load(labelled_train_loader, unlabelled_train_loader, val_loader)
-=======
 def make_trained_trainer(dataset_params: DatasetParams, training_params: TrainParams, determinism: Determinism = None):
     trainer = Trainer(training_params, determinism)
-    train_loader, val_loader = make_datasets(dataset_params, trainer.transform)
-    trainer.load_dataset(train_loader, val_loader)
->>>>>>> d7bb9d41
+    labelled_train_loader, unlabelled_train_loader, val_loader = make_datasets(dataset_params, trainer.transform)
+    trainer.load_dataset(labelled_train_loader, unlabelled_train_loader, val_loader)
     result = trainer.train(stop_condition=FinishedAllEpochs())
     return trainer, result
 
